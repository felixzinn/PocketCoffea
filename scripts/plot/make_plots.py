import os
import sys
import time
import json
import argparse

# Include PocketCoffea to python paths (needed if running from outside PocketCoffea)
PATH_TO_SCRIPT = '/'.join(sys.argv[0].split('/')[:-1])
PATH_TO_MODULE = os.path.abspath(os.path.join(os.path.abspath(PATH_TO_SCRIPT), "../.."))
if not PATH_TO_MODULE in sys.path:
    sys.path.append(PATH_TO_MODULE)

import numpy as np
<<<<<<< HEAD

=======
>>>>>>> 4a27df5e
import matplotlib
import matplotlib.pyplot as plt
from matplotlib.offsetbox import AnchoredText
matplotlib.use('Agg')

matplotlib.use('Agg')

import matplotlib.pyplot as plt
import math
import mplhep as hep
from coffea.util import load
from coffea.hist import plot
import coffea.hist as hist

from multiprocessing import Pool
from pocket_coffea.parameters.lumi import lumi, femtobarn

from pocket_coffea.utils.configurator import Configurator
from pocket_coffea.utils.plot_utils import slice_accumulator, plot_data_mc_hist1D

parser = argparse.ArgumentParser(description='Plot histograms from coffea file')
parser.add_argument('--cfg', default=os.getcwd() + "/config/test.json", help='Config file with parameters specific to the current run', required=False)
parser.add_argument('-v', '--version', type=str, default=None, help='Version of output (e.g. `v01`, `v02`, etc.)')
parser.add_argument('--test', default=False, action='store_true', help='Test mode')
parser.add_argument('-j', '--workers', type=int, default=8, help='Number of parallel workers to use for plotting')
parser.add_argument('-o', '--only', type=str, default='', help='Filter histograms name with string')

args = parser.parse_args()
config = Configurator(args.cfg, plot=True, plot_version=args.version)

#finalstate = config.finalstate
#categories_to_sum_over = config.plot_options["sum_over"]
#var = config.plot_options["var"]

print("Starting ", end='')
print(time.ctime())
start = time.time()

if os.path.isfile( config.outfile ): accumulator = load(config.outfile)
else: sys.exit("Input file does not exist")

data_err_opts = {
    'linestyle': 'none',
    'marker': '.',
    'markersize': 10.,
    'color': 'k',
    'elinewidth': 1,
}

<<<<<<< HEAD
mc_opts = {
    #'facecolor': 'None',
    'edgecolor': 'black',
    #'linestyle': '-',
    'linewidth': 1,
=======
qcd_opts = {
    #'facecolor': 'None',
    'edgecolor': 'black',
    #'linestyle': '-',
    #'linewidth': 2,
>>>>>>> 4a27df5e
    'alpha': 1.0
}

signal_opts = {
    'facecolor': 'None',
    'edgecolor': ['green', 'red'],
    'linestyle': ['--', '-'],
    'linewidth': 2,
    'alpha': 0.7
}

ggH_opts = {
    'bb' : {
        'facecolor': 'None',
        'edgecolor': 'green',
        'linestyle': '--',
        'linewidth': 2,
        'alpha': 0.7
    },
    'cc': {
        'facecolor': 'None',
        'edgecolor': 'red',
        'linestyle': '--',
        'linewidth': 2,
        'alpha': 0.7
    }
}

selection = {
    'trigger'  : (r'Trigger'),
    'dilepton_SR' : (r'Trigger'+'\n'+
                     r'Dilepton cuts'+'\n'+
                     r'SR'),
    'dilepton_CR' : (r'Trigger'+'\n'+
                     r'Dilepton cuts'+'\n'+
                     r'CR'),
    'semileptonic_SR' : (r'Trigger'+'\n'+
                     r'Semileptonic cuts'+'\n'+
                     r'SR'),
    'semileptonic_CR' : (r'Trigger'+'\n'+
                     r'Semileptonic cuts'+'\n'+
                     r'CR'),
    'semileptonic_triggerSF_Ele32_EleHT_fail' : 'Trigger fail',
    'semileptonic_triggerSF_Ele32_EleHT_pass' : 'Trigger pass',
    'semileptonic_triggerSF_inclusive' : 'Inclusive',
}

plt.style.use([hep.style.ROOT, {'font.size': 16}])
if not os.path.exists(config.plots):
    os.makedirs(config.plots)

def make_plots(entrystart, entrystop):
<<<<<<< HEAD
    _accumulator = slice_accumulator(accumulator, entrystart, entrystop)
    for (histname, h) in _accumulator['variables'].items():
        plot_data_mc_hist1D(h, histname, config)

# Filter dictionary of histograms with `args.only`
accumulator['variables'] = { k : v for k,v in accumulator['variables'].items() if args.only in k }
HistsToPlot = [k for k in accumulator['variables'].keys()]
=======
    _accumulator = dict( [(key, value) for key, value in accumulator.items() if key.startswith('hist_')][entrystart:entrystop] )
    for histname in _accumulator:
        if config.plot_options["only"] and not (config.plot_options["only"] in histname): continue
        if not histname.startswith('hist_'): continue
        variable = histname.split('hist_')[1]
        print(histname, variable)
        if not variable.startswith(tuple(config.variables)): continue
        h = _accumulator[histname]

        for year in [str(s) for s in h.identifiers('year')]:
            # Convert lumi in fb^-1 and round to the first decimal digit
            totalLumi = femtobarn(lumi[year], digits=1)
            for cat in [str(s) for s in h.identifiers('cat')]:
                key = '_'.join([finalstate, cat])
                if key not in selection:
                    selection_text = cat
                else:
                    selection_text = selection[key]
                samples = [str(s) for s in h.identifiers('sample')]
                varname = h.fields[-1]
                varlabel = h.axis(varname).label
                # This if has to be rewritten!
                #if histname.lstrip('hist_').startswith( tuple(histogram_settings['variables'].keys()) ):
                #    h = h.rebin(varname, hist.Bin(varname, varlabel, **histogram_settings['variables']['_'.join(histname.split('_')[:2])]['binning']))
                #h.scale( scaleXS, axis='sample' )

                if not 'hist2d' in histname:

                    if variable in config.plot_options["rebin"].keys():
                        print(f"Rebinning {histname}")
                        h = h.rebin(h.dense_axes()[0], hist.Bin(h.dense_axes()[0].name, config.plot_options["rebin"][variable]['xlabel'], **config.plot_options["rebin"][variable]["binning"]))

                    fig, (ax, rax) = plt.subplots(2, 1, figsize=(12, 12), gridspec_kw={"height_ratios": (3, 1)}, sharex=True)
                    fig.subplots_adjust(hspace=.07)
                    if len(h.axes()) > 4:
                        #categories_to_sum_over = ['cat', 'year', 'flavor']
                        categories_to_sum_over = config.plot_options["sum_over"]
                        sparse_axis = [axis.name for axis in h.sparse_axes() if not axis.name in config.plot_options["sum_over"]][0]
                        samples_data = list(filter(lambda x : 'DATA' in x, samples))
                        samples_qcd  = list(filter(lambda x : 'QCD' in x, samples))
                        plot.plot1d(h[(samples_qcd, cat, year)].sum(*categories_to_sum_over), ax=ax, fill_opts=qcd_opts, legend_opts={'loc':1}, stack=True)
                        plot.plot1d(h[(samples_data, cat, year)].sum(*categories_to_sum_over), ax=ax, error_opts=data_err_opts, legend_opts={'loc':1}, clear=False)
                        plot.plotratio(num=h[(samples_data, cat, year)].sum(*categories_to_sum_over, sparse_axis), denom=h[(samples_qcd, cat, year)].sum(*categories_to_sum_over, sparse_axis), ax=rax,
                                   error_opts=data_err_opts, denom_fill_opts={}, guide_opts={}, unc='num')
                        maxY = 1.2 *max( [ max(h[(s, cat, year)].sum(*categories_to_sum_over, sparse_axis).values()[()]) for s in [samples_qcd, samples_data]] )
                    else:
                        #categories_to_sum_over = ['cat', 'year']
                        categories_to_sum_over = config.plot_options["sum_over"]
                        plot.plot1d(h[(samples, cat, year)].sum(*categories_to_sum_over), ax=ax, legend_opts={'loc':1})
                        maxY = 1.2 *max( [ max(h[(sample, cat, year)].sum(*categories_to_sum_over).values()[(sample,)]) for sample in samples] )

                    hep.cms.text("Preliminary", ax=ax)
                    hep.cms.lumitext(text=f'{totalLumi}' + r' fb$^{-1}$, 13 TeV,' + f' {year}', fontsize=18, ax=ax)
                    ax.legend()
                    at = AnchoredText(selection_text, loc=2, frameon=False)
                    ax.add_artist(at)
                    ax.set_xlim(*config.variables[variable]['xlim'])
                    ax.set_ylim(0,maxY)
                    rax.set_ylim(0,2)
                    rax.set_ylabel("data/MC")

                    if histname.lstrip('hist_').startswith( tuple(histogram_settings['variables'].keys()) ):
                        if histname == 'hist_bquark_drMatchedJet':
                            ax.set_xlim(0,1)
                        elif histname == 'hist_bquark_pt':
                            ax.set_xlim(0,200)
                        #ax.set_xlim(**histogram_settings['variables']['_'.join(histname.lstrip('hist_').split('_')[:2])]['xlim'])
                    filepath = os.path.join(config.plots, f"{histname}_{finalstate}_{cat}_{year}.png")
                    if config.plot_options["scale"] == 'log':
                        ax.semilogy()
                        exp_high = 2 + math.floor(math.log(maxY, 10))
                        exp_low = -4
                        ax.set_ylim(10**exp_low, 10**exp_high)
                        #rax.set_ylim(0.1,10)
                        filepath = filepath.replace(".png", "_" + config.plot_options["scale"] + ".png")
                    print("Saving", filepath)
                    plt.savefig(filepath, dpi=300, format="png")
                    plt.close(fig)

    return

HistsToPlot = [k for k in accumulator.keys() if 'hist' in k]
>>>>>>> 4a27df5e
NtotHists = len(HistsToPlot)
NHistsToPlot = len([key for key in HistsToPlot if args.only in key])
print("# tot histograms = ", NtotHists)
print("# histograms to plot = ", NHistsToPlot)
print("Histograms to plot:", HistsToPlot)
<<<<<<< HEAD

# Parallelization of plotting
delimiters = np.linspace(0, NtotHists, args.workers + 1).astype(int)
=======
delimiters = np.linspace(0, NtotHists, config.plot_options['workers'] + 1).astype(int)
>>>>>>> 4a27df5e
chunks = [(delimiters[i], delimiters[i+1]) for i in range(len(delimiters[:-1]))]
pool = Pool()
pool.starmap(make_plots, chunks)
pool.close()

end = time.time()
runTime = round(end-start)
print("Finishing ", end='')
print(time.ctime())
print(f"Drawn {NHistsToPlot} plots in {runTime} s")<|MERGE_RESOLUTION|>--- conflicted
+++ resolved
@@ -4,23 +4,12 @@
 import json
 import argparse
 
-# Include PocketCoffea to python paths (needed if running from outside PocketCoffea)
-PATH_TO_SCRIPT = '/'.join(sys.argv[0].split('/')[:-1])
-PATH_TO_MODULE = os.path.abspath(os.path.join(os.path.abspath(PATH_TO_SCRIPT), "../.."))
-if not PATH_TO_MODULE in sys.path:
-    sys.path.append(PATH_TO_MODULE)
+import numpy as np
 
-import numpy as np
-<<<<<<< HEAD
-
-=======
->>>>>>> 4a27df5e
-import matplotlib
 import matplotlib.pyplot as plt
 from matplotlib.offsetbox import AnchoredText
 matplotlib.use('Agg')
 
-matplotlib.use('Agg')
 
 import matplotlib.pyplot as plt
 import math
@@ -64,20 +53,11 @@
     'elinewidth': 1,
 }
 
-<<<<<<< HEAD
 mc_opts = {
     #'facecolor': 'None',
     'edgecolor': 'black',
     #'linestyle': '-',
     'linewidth': 1,
-=======
-qcd_opts = {
-    #'facecolor': 'None',
-    'edgecolor': 'black',
-    #'linestyle': '-',
-    #'linewidth': 2,
->>>>>>> 4a27df5e
-    'alpha': 1.0
 }
 
 signal_opts = {
@@ -129,7 +109,6 @@
     os.makedirs(config.plots)
 
 def make_plots(entrystart, entrystop):
-<<<<<<< HEAD
     _accumulator = slice_accumulator(accumulator, entrystart, entrystop)
     for (histname, h) in _accumulator['variables'].items():
         plot_data_mc_hist1D(h, histname, config)
@@ -137,102 +116,15 @@
 # Filter dictionary of histograms with `args.only`
 accumulator['variables'] = { k : v for k,v in accumulator['variables'].items() if args.only in k }
 HistsToPlot = [k for k in accumulator['variables'].keys()]
-=======
-    _accumulator = dict( [(key, value) for key, value in accumulator.items() if key.startswith('hist_')][entrystart:entrystop] )
-    for histname in _accumulator:
-        if config.plot_options["only"] and not (config.plot_options["only"] in histname): continue
-        if not histname.startswith('hist_'): continue
-        variable = histname.split('hist_')[1]
-        print(histname, variable)
-        if not variable.startswith(tuple(config.variables)): continue
-        h = _accumulator[histname]
 
-        for year in [str(s) for s in h.identifiers('year')]:
-            # Convert lumi in fb^-1 and round to the first decimal digit
-            totalLumi = femtobarn(lumi[year], digits=1)
-            for cat in [str(s) for s in h.identifiers('cat')]:
-                key = '_'.join([finalstate, cat])
-                if key not in selection:
-                    selection_text = cat
-                else:
-                    selection_text = selection[key]
-                samples = [str(s) for s in h.identifiers('sample')]
-                varname = h.fields[-1]
-                varlabel = h.axis(varname).label
-                # This if has to be rewritten!
-                #if histname.lstrip('hist_').startswith( tuple(histogram_settings['variables'].keys()) ):
-                #    h = h.rebin(varname, hist.Bin(varname, varlabel, **histogram_settings['variables']['_'.join(histname.split('_')[:2])]['binning']))
-                #h.scale( scaleXS, axis='sample' )
-
-                if not 'hist2d' in histname:
-
-                    if variable in config.plot_options["rebin"].keys():
-                        print(f"Rebinning {histname}")
-                        h = h.rebin(h.dense_axes()[0], hist.Bin(h.dense_axes()[0].name, config.plot_options["rebin"][variable]['xlabel'], **config.plot_options["rebin"][variable]["binning"]))
-
-                    fig, (ax, rax) = plt.subplots(2, 1, figsize=(12, 12), gridspec_kw={"height_ratios": (3, 1)}, sharex=True)
-                    fig.subplots_adjust(hspace=.07)
-                    if len(h.axes()) > 4:
-                        #categories_to_sum_over = ['cat', 'year', 'flavor']
-                        categories_to_sum_over = config.plot_options["sum_over"]
-                        sparse_axis = [axis.name for axis in h.sparse_axes() if not axis.name in config.plot_options["sum_over"]][0]
-                        samples_data = list(filter(lambda x : 'DATA' in x, samples))
-                        samples_qcd  = list(filter(lambda x : 'QCD' in x, samples))
-                        plot.plot1d(h[(samples_qcd, cat, year)].sum(*categories_to_sum_over), ax=ax, fill_opts=qcd_opts, legend_opts={'loc':1}, stack=True)
-                        plot.plot1d(h[(samples_data, cat, year)].sum(*categories_to_sum_over), ax=ax, error_opts=data_err_opts, legend_opts={'loc':1}, clear=False)
-                        plot.plotratio(num=h[(samples_data, cat, year)].sum(*categories_to_sum_over, sparse_axis), denom=h[(samples_qcd, cat, year)].sum(*categories_to_sum_over, sparse_axis), ax=rax,
-                                   error_opts=data_err_opts, denom_fill_opts={}, guide_opts={}, unc='num')
-                        maxY = 1.2 *max( [ max(h[(s, cat, year)].sum(*categories_to_sum_over, sparse_axis).values()[()]) for s in [samples_qcd, samples_data]] )
-                    else:
-                        #categories_to_sum_over = ['cat', 'year']
-                        categories_to_sum_over = config.plot_options["sum_over"]
-                        plot.plot1d(h[(samples, cat, year)].sum(*categories_to_sum_over), ax=ax, legend_opts={'loc':1})
-                        maxY = 1.2 *max( [ max(h[(sample, cat, year)].sum(*categories_to_sum_over).values()[(sample,)]) for sample in samples] )
-
-                    hep.cms.text("Preliminary", ax=ax)
-                    hep.cms.lumitext(text=f'{totalLumi}' + r' fb$^{-1}$, 13 TeV,' + f' {year}', fontsize=18, ax=ax)
-                    ax.legend()
-                    at = AnchoredText(selection_text, loc=2, frameon=False)
-                    ax.add_artist(at)
-                    ax.set_xlim(*config.variables[variable]['xlim'])
-                    ax.set_ylim(0,maxY)
-                    rax.set_ylim(0,2)
-                    rax.set_ylabel("data/MC")
-
-                    if histname.lstrip('hist_').startswith( tuple(histogram_settings['variables'].keys()) ):
-                        if histname == 'hist_bquark_drMatchedJet':
-                            ax.set_xlim(0,1)
-                        elif histname == 'hist_bquark_pt':
-                            ax.set_xlim(0,200)
-                        #ax.set_xlim(**histogram_settings['variables']['_'.join(histname.lstrip('hist_').split('_')[:2])]['xlim'])
-                    filepath = os.path.join(config.plots, f"{histname}_{finalstate}_{cat}_{year}.png")
-                    if config.plot_options["scale"] == 'log':
-                        ax.semilogy()
-                        exp_high = 2 + math.floor(math.log(maxY, 10))
-                        exp_low = -4
-                        ax.set_ylim(10**exp_low, 10**exp_high)
-                        #rax.set_ylim(0.1,10)
-                        filepath = filepath.replace(".png", "_" + config.plot_options["scale"] + ".png")
-                    print("Saving", filepath)
-                    plt.savefig(filepath, dpi=300, format="png")
-                    plt.close(fig)
-
-    return
-
-HistsToPlot = [k for k in accumulator.keys() if 'hist' in k]
->>>>>>> 4a27df5e
 NtotHists = len(HistsToPlot)
 NHistsToPlot = len([key for key in HistsToPlot if args.only in key])
 print("# tot histograms = ", NtotHists)
 print("# histograms to plot = ", NHistsToPlot)
 print("Histograms to plot:", HistsToPlot)
-<<<<<<< HEAD
 
 # Parallelization of plotting
 delimiters = np.linspace(0, NtotHists, args.workers + 1).astype(int)
-=======
-delimiters = np.linspace(0, NtotHists, config.plot_options['workers'] + 1).astype(int)
->>>>>>> 4a27df5e
 chunks = [(delimiters[i], delimiters[i+1]) for i in range(len(delimiters[:-1]))]
 pool = Pool()
 pool.starmap(make_plots, chunks)
