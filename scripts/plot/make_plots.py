#!/usr/bin/env python
import os
import sys
import re
import argparse

from omegaconf import OmegaConf
from coffea.util import load

from pocket_coffea.utils.plot_utils import PlotManager
from pocket_coffea.parameters import defaults

parser = argparse.ArgumentParser(description='Plot histograms from coffea file')
parser.add_argument('--input_dir', help='Directory with cofea files and parameters', type=str, default=os.getcwd(), required=False)
parser.add_argument('--cfg', help='YAML file with all the analysis parameters', required=False)
parser.add_argument('-op', '--overwrite_parameters', type=str, nargs="+", default=None,
                    help='YAML file with plotting parameters to overwrite default parameters', required=False)
parser.add_argument("-o", "--outputdir", required=False, type=str, help="Output folder")
parser.add_argument("-i", "--inputfile", required=False, type=str, help="Input file")
parser.add_argument('-j', '--workers', type=int, default=8, help='Number of parallel workers to use for plotting', required=False)
parser.add_argument('-oc', '--only_cat', type=str, nargs="+", help='Filter categories with string', required=False)
parser.add_argument('-os', '--only_syst', type=str, nargs="+", help='Filter systematics with a list of strings', required=False)
parser.add_argument('-e', '--exclude_hist', type=str, nargs="+", default=None, help='Exclude histograms with a list of regular expression strings', required=False)
parser.add_argument('-oh', '--only_hist', type=str, nargs="+", default=None, help='Filter histograms with a list of regular expression strings', required=False)
parser.add_argument('--split_systematics', action='store_true', help='Split systematic uncertainties in the ratio plot', required=False)
parser.add_argument('--partial_unc_band', action='store_true', help='Plot only the partial uncertainty band corresponding to the systematics specified as the argument `only_syst`', required=False)
parser.add_argument('--overwrite', '--over', action='store_true', help='Overwrite plots in output folder', required=False)
parser.add_argument('--log', action='store_true', help='Set y-axis scale to log', required=False)
parser.add_argument('--density', action='store_true', help='Set density parameter to have a normalized plot', required=False)
parser.add_argument('-v', '--verbose', type=int, default=1, help='Verbose level for debugging. Higher the number more stuff is printed.', required=False)

args = parser.parse_args()


<<<<<<< HEAD
# Using the `input_dir` argument, read the default config and coffea files (if not set with argparse):
=======
# Using the input_dir to obtain the config files and coffea file (if they are not set with arguments):
>>>>>>> 4e9944e4
if args.cfg==None:
    args.cfg = os.path.join(args.input_dir, "parameters_dump.yaml")
if args.inputfile==None:
    args.inputfile = os.path.join(args.input_dir, "output_all.coffea")
if args.outputdir==None:
    args.outputdir = os.path.join(args.input_dir, "plots")

# Load yaml file with OmegaConf

if args.cfg[-5:] == ".yaml":
    parameters_dump = OmegaConf.load(args.cfg)
else:
    raise Exception("The input file format is not valid. The config file should be a in .yaml format.")


# Overwrite plotting parameters
if args.overwrite_parameters == parser.get_default("overwrite_parameters"):
    parameters = parameters_dump
else:
    parameters = defaults.merge_parameters_from_files(parameters_dump, *args.overwrite_parameters, update=True)

# Resolving the OmegaConf
try:
    OmegaConf.resolve(parameters)
except Exception as e:
    print("Error during resolution of OmegaConf parameters magic, please check your parameters files.")
    raise(e)

style_cfg = parameters['plotting_style']


if os.path.isfile( args.inputfile ): accumulator = load(args.inputfile)
else: sys.exit(f"Input file '{args.inputfile}' does not exist")

if not args.overwrite:
    if os.path.exists(args.outputdir):
        raise Exception(f"The output folder '{args.outputdir}' already exists. Please choose another output folder or run with the option `--overwrite`.")

if not os.path.exists(args.outputdir):
    os.makedirs(args.outputdir)

variables = accumulator['variables'].keys()
if args.exclude_hist != None:
    variables_to_exclude = [s for s in variables if any([re.search(p, s) for p in args.exclude_hist])]
    variables = [s for s in variables if s not in variables_to_exclude]
if args.only_hist != None:
    variables = [s for s in variables if any([re.search(p, s) for p in args.only_hist])]
hist_objs = { v : accumulator['variables'][v] for v in variables }

if args.log:
    log = True
else:
    log = False

plotter = PlotManager(
    variables=variables,
    hist_objs=hist_objs,
    datasets_metadata=accumulator['datasets_metadata'],
    plot_dir=args.outputdir,
    style_cfg=style_cfg,
    only_cat=args.only_cat,
    workers=args.workers,
    log=log,
    density=args.density,
    verbose=args.verbose,
    save=True
)

print("Started plotting.  Please wait...")
plotter.plot_datamc_all(syst=True, spliteras=False)

print("Output plots are saved at: ", args.outputdir)<|MERGE_RESOLUTION|>--- conflicted
+++ resolved
@@ -32,11 +32,7 @@
 args = parser.parse_args()
 
 
-<<<<<<< HEAD
 # Using the `input_dir` argument, read the default config and coffea files (if not set with argparse):
-=======
-# Using the input_dir to obtain the config files and coffea file (if they are not set with arguments):
->>>>>>> 4e9944e4
 if args.cfg==None:
     args.cfg = os.path.join(args.input_dir, "parameters_dump.yaml")
 if args.inputfile==None:
