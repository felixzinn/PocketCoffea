from parameters.cuts.baseline_cuts import dilepton_presel, passthrough
from lib.cut_functions import count_objects_gt
from lib.cut_definition import Cut

cfg =  {

    "dataset" : {
        "jsons": ["datasets/RunIISummer20UL18_local.json"],
        "filter" : {
            "samples": ["ttHTobb"],
            "samples_exclude" : [],
            "year": ["2018"]
        }
    },

    # Input and output files
    "workflow" : "mem",
    "output"   : "output/mem",

    # Executor parameters
    "run_options" : {
<<<<<<< HEAD
        "executor"     : "iterative",
        "workers"      : 20,
        "scaleout"     : 20,
        "chunk"        : 50000,
        "max"          : None,
        "skipbadfiles" : None,
        "voms"         : None,
        "limit"        : 4,
=======
        "executor"       : "futures",
        "workers"        : 12,
        "scaleout"       : 10,
        "partition"      : "standard",
        "walltime"       : "12:00:00",
        "mem_per_worker" : None, # GB
        "exclusive"      : True,
        "chunk"          : 50000,
        "max"            : None,
        "skipbadfiles"   : None,
        "voms"           : None,
        "limit"          : 10,
>>>>>>> e05dbb83
    },

    # Cuts and plots settings
    "finalstate" : "dilepton",
    "preselections" : [dilepton_presel],
    "categories": {
        "SR" : [   Cut(name="fully_matched",
                       params={"object": "BQuarkMatched",
                               "value": 4},
                       function=count_objects_gt)],
    },
    
    "variables" : {
        "muon_pt" : {'binning' : {'n_or_arr' : 200, 'lo' : 0, 'hi' : 2000}, 'xlim' : (0,500),  'xlabel' : "$p_{T}^{\mu}$ [GeV]"},
        "muon_eta" : None,
        "muon_phi" : None,
        "electron_pt" : None,
        "electron_eta" : None,
        "electron_phi" : None,
        "jet_pt" : None,
        "jet_eta" : None,
        "jet_phi" : None,
        "nmuon" : None,
        "nelectron" : None,
        "nlep" : None,
        "nmuon" : None,
        "nelectron" : None,
        "nlep" : None,
        "njet" : None,
        "nbjet" : None,
        "nbquark" : None,
        "bquark_pt" : None,
        "bquark_eta" : None,
        "bquark_phi" : None,
        "bquark_drMatchedJet" : None,

    },
    "variables2d" : {},
    "scale" : "log"
}<|MERGE_RESOLUTION|>--- conflicted
+++ resolved
@@ -19,16 +19,6 @@
 
     # Executor parameters
     "run_options" : {
-<<<<<<< HEAD
-        "executor"     : "iterative",
-        "workers"      : 20,
-        "scaleout"     : 20,
-        "chunk"        : 50000,
-        "max"          : None,
-        "skipbadfiles" : None,
-        "voms"         : None,
-        "limit"        : 4,
-=======
         "executor"       : "futures",
         "workers"        : 12,
         "scaleout"       : 10,
@@ -41,7 +31,6 @@
         "skipbadfiles"   : None,
         "voms"           : None,
         "limit"          : 10,
->>>>>>> e05dbb83
     },
 
     # Cuts and plots settings
