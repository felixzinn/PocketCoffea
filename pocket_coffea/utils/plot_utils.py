import os
from copy import deepcopy
from multiprocessing import Pool
from collections import defaultdict
from functools import partial

import math
import numpy as np
import awkward as ak
import hist

import matplotlib
import matplotlib.pyplot as plt
from matplotlib.pyplot import cm
from matplotlib.ticker import MultipleLocator, AutoMinorLocator
import mplhep as hep

from omegaconf import OmegaConf
from pocket_coffea.parameters.defaults import merge_parameters

np.seterr(divide="ignore", invalid="ignore")
class Style:
    '''This class manages all the style options for Data/MC plots.'''

    def __init__(self, style_cfg) -> None:
        self.style_cfg = style_cfg
        self._required_keys = ["opts_figure", "opts_mc", "opts_data", "opts_unc"]
        for key in self._required_keys:
            assert (
                key in style_cfg
            ), f"The key `{key}` is not defined in the style dictionary."
        for key, item in style_cfg.items():
            setattr(self, key, item)
        self.has_labels = False
        self.has_samples_groups = False
        self.has_lumi = False
        if "labels_mc" in style_cfg:
            self.has_labels = True
        if "samples_groups" in style_cfg:
            self.has_samples_groups = True
        self.has_exclude_samples=False
        if "exclude_samples" in style_cfg:
            self.has_exclude_samples = True
        self.set_defaults()

        #print("Style config:\n", style_cfg)

    def set_defaults(self):
        if not "stack" in self.opts_mc:
            self.opts_mc["stack"] = True
        if not hasattr(self, "fontsize"):
            self.fontsize = 22

    def update(self, style_cfg):
        '''Updates the style options with a new dictionary.'''
        if not type(style_cfg) in [dict, defaultdict]:
            raise Exception("The style options should be passed as a dictionary.")
        style_new = OmegaConf.create(style_cfg)
        valid_keys = self._required_keys + ["opts_axes"]
        for key, item in style_cfg.items():
            if key not in valid_keys:
                raise Exception(f"The key `{key}` is not a valid style option. Valid keys: {valid_keys}")
            self.style_cfg = merge_parameters(self.style_cfg, style_new, update=True)
        for key, item in style_cfg.items():
            setattr(self, key, item)


class PlotManager:
    '''This class manages multiple Shape objects and their plotting.'''

    def __init__(
        self,
        variables,
        hist_objs,
        datasets_metadata,
        plot_dir,
        style_cfg,
        toplabel=None,
        only_cat=None,
        workers=8,
        log=False,
        density=False,
        verbose=1,
        save=True
    ) -> None:

        self.shape_objects = {}
        self.plot_dir = plot_dir
        self.only_cat = only_cat
        self.workers = workers
        self.log = log
        self.density = density
        self.save = save
        self.nhists = len(variables)
        self.toplabel = toplabel
        self.verbose=verbose

        # Reading the datasets_metadata to
        # build the correct shapes for each datataking year
        # taking histo objects from hist_objs
        self.hists_to_plot = {}
        for variable in variables:
            vs = {}
            for year, samples in datasets_metadata["by_datataking_period"].items():
                hs = {}
                for sample, datasets in samples.items():
                    hs[sample] = {}
                    for dataset in datasets:
                        try:
                            hs[sample][dataset] = hist_objs[variable][sample][dataset]
                        except:
                            print(f"Warning: missing dataset {dataset} for variable {variable}, year {year}")
                    if len(hs[sample].keys()) == 0:
                        del hs[sample]
                vs[year] = hs
            self.hists_to_plot[variable] = vs

        for variable, histoplot in self.hists_to_plot.items():
            for year, h_dict in histoplot.items():
                name = '_'.join([variable, year])
                # If toplabel is overwritten we use that, if not we take the lumi from the year
                if self.toplabel:
                    toplabel_to_use = self.toplabel
                else:
                    toplabel_to_use = f"$\mathcal{{L}}$ = {style_cfg.plot_upper_label.by_year[year]:.2f}/fb"

                self.shape_objects[name] = Shape(
                    h_dict,
                    datasets_metadata["by_dataset"],
                    name,
                    plot_dir,
                    style_cfg=style_cfg,
                    only_cat=self.only_cat,
                    log=self.log,
                    density=self.density,
                    toplabel=toplabel_to_use,
                    verbose=self.verbose
                )
        if self.save:
            self.make_dirs()
            matplotlib.use('agg')

    def make_dirs(self):
        '''Create directories recursively before saving plots with multiprocessing
        to avoid conflicts between different processes.'''
        for name, shape in self.shape_objects.items():
            for cat in shape.categories:
                plot_dir = os.path.join(self.plot_dir, cat)
                if not os.path.exists(plot_dir):
                    os.makedirs(plot_dir)

    def plot_datamc(self, name, syst=True, spliteras=False):
        '''Plots one histogram, for all years and categories.'''
        if self.verbose>0:
            print("Plotting: ", name)
        shape = self.shape_objects[name]
        if shape.dense_dim > 1:
            if self.verbose>0:
                print(f"WARNING: cannot plot data/MC for histogram {shape.name} with dimension {shape.dense_dim}.")
                print("The method `plot_datamc` will be skipped.")
            return

        if ((shape.is_mc_only) | (shape.is_data_only)):
            ratio = False
        else:
            ratio = True
        shape.plot_datamc_all(ratio, syst, spliteras=spliteras, save=self.save)

    def plot_datamc_all(self, syst=True,  spliteras=False):
        '''Plots all the histograms contained in the dictionary, for all years and categories.'''
        shape_names = list(self.shape_objects.keys())
        if self.workers > 1:
            with Pool(processes=self.workers) as pool:
                # Parallel calls of plot_datamc() on different shape objects
                pool.map(partial(self.plot_datamc, syst=syst, spliteras=spliteras), shape_names)
                pool.close()
        else:
            for shape in shape_names:
                self.plot_datamc(shape, syst=syst, spliteras=spliteras)


class Shape:
    '''This class handles the plotting of 1D data/MC histograms.
    The constructor requires as arguments:
    - h_dict: dictionary of histograms, with the following structure {}
    - name: name that identifies the Shape object.
    - style_cfg: dictionary with style and plotting options.
    '''
    def __init__(
        self,
        h_dict,
        datasets_metadata,
        name,
        plot_dir,
        style_cfg,
        toplabel=None,
        only_cat=None,
        log=False,
        density=False,
        verbose=1,
    ) -> None:
        self.h_dict = h_dict
        self.name = name
        self.plot_dir = plot_dir
        self.only_cat = only_cat if only_cat is not None else []
        self.style = Style(style_cfg)
        self.toplabel = toplabel if toplabel else ""
        if self.style.has_lumi:
            self.lumi_fraction = {year : l / lumi[year]['tot'] for year, l in self.style.lumi_processed.items()}
        self.log = log
        self.density = density
        self.datasets_metadata=datasets_metadata
        self.sample_is_MC = {}
        self.verbose = verbose
        self._stacksCache = defaultdict(dict)
        assert (
            type(h_dict) in [dict, defaultdict]
        ), "The Shape object receives a dictionary of hist.Hist objects as argument."
        self.group_samples()
        self.rescale_samples()
        self.load_attributes()
        self.syst_manager = SystManager(self, self.style)

    def load_attributes(self):
        '''Loads the attributes from the dictionary of histograms.'''
<<<<<<< HEAD
        self.is_mc_only = True if len(self.samples_data) == 0 else False
        self.is_data_only = True if len(self.samples_mc) == 0 else False

        if not self.is_data_only:
            assert len(
                set([self.h_dict[s].ndim for s in self.samples_mc])
            ), f"{self.name}: Not all the MC histograms have the same dimension."
        if not self.is_mc_only:
            assert len(
                set([self.h_dict[s].ndim for s in self.samples_data])
            ), f"{self.name}: Not all the data histograms have the same dimension. len = {len(set([self.h_dict[s].ndim for s in self.samples_data]))}"
        
=======
        if self.verbose>1:
            print(self.h_dict)
            print("samples:", self.samples_mc)
        assert len(
            set([self.h_dict[s].ndim for s in self.samples_mc])
        ), f"{self.name}: Not all the MC histograms have the same dimension."
        assert len(
            set([self.h_dict[s].ndim for s in self.samples_data])
        ), f"{self.name}: Not all the data histograms have the same dimension."

>>>>>>> 1310b94e
        for ax in self.categorical_axes_mc:
            setattr(
                self,
                {'year': 'years', 'cat': 'categories', 'variation': 'variations'}[
                    ax.name
                ],
                self.get_axis_items(ax.name),
            )
        xaxis = self.dense_axes[0]
        self.style.update(
            {
            'opts_axes' : {
                'xlabel' : xaxis.label,
                'xcenters' : xaxis.centers.tolist(),
                'xedges' : xaxis.edges.tolist(),
                'xbinwidth' : np.ediff1d(xaxis.edges).tolist()
                }
            }
        )

        if self.dense_dim == 2:
            yaxis = self.dense_axes[1]
            self.style.update(
                {
                    'opts_axes' : {
                        'ylabel' : yaxis.label,
                        'ycenters' : yaxis.centers.tolist(),
                        'yedges' : yaxis.edges.tolist(),
                        'ybinwidth' : np.ediff1d(yaxis.edges).tolist()
                    }
                }
            )
<<<<<<< HEAD
        
=======

        self.is_mc_only = True if len(self.samples_data) == 0 else False
        self.is_data_only = True if len(self.samples_mc) == 0 else False


>>>>>>> 1310b94e
    @property
    def dense_axes(self):
        '''Returns the list of dense axes of a histogram, defined as the axes that are not categorical axes.'''
        dense_axes_dict = {s: [] for s in self.h_dict.keys()}

        for s, h in self.h_dict.items():
            for ax in h.axes:
                if not type(ax) in [hist.axis.StrCategory, hist.axis.IntCategory]:
                    dense_axes_dict[s].append(ax)
        dense_axes = list(dense_axes_dict.values())
        assert all(
            v == dense_axes[0] for v in dense_axes
        ), "Not all the histograms in the dictionary have the same dense dimension."
        dense_axes = dense_axes[0]

        return dense_axes

    def _categorical_axes(self, mc=True):
        '''Returns the list of categorical axes of a histogram.'''
        # Since MC and data have different categorical axes, the argument mc needs to specified
        if mc:
            d = {s: v for s, v in self.h_dict.items() if s in self.samples_mc}
        else:
            d = {s: v for s, v in self.h_dict.items() if s in self.samples_data}
        categorical_axes_dict = {s: [] for s in d.keys()}

        for s, h in d.items():
            for ax in h.axes:
                if type(ax) in [hist.axis.StrCategory, hist.axis.IntCategory]:
                    categorical_axes_dict[s].append(ax)
        categorical_axes = list(categorical_axes_dict.values())
        error_msg = f"The Shape object `{self.name}` contains histograms with different categorical axes in the %1 datasets.\nMismatching axes:\n"
        if mc:
            error_msg = error_msg.replace("%1", "MC")
        else:
            error_msg = error_msg.replace("%1", "Data")
        for v in categorical_axes:
            for i, axis in enumerate(v):
                if axis != categorical_axes[0][i]:
                    error_msg += f"{axis}\n" + f"{categorical_axes[0][i]}"
                    raise Exception(error_msg)
        categorical_axes = categorical_axes[0]

        return categorical_axes

    @property
    def categorical_axes_mc(self):
        '''Returns the list of categorical axes of a MC histogram.'''
        return self._categorical_axes(mc=True)

    @property
    def categorical_axes_data(self):
        '''Returns the list of categorical axes of a data histogram.'''
        return self._categorical_axes(mc=False)

    @property
    def dense_dim(self):
        '''Returns the number of dense axes of a histogram.'''
        return len(self.dense_axes)

    def get_axis_items(self, axis_name, mc=True):
        '''Returns the list of values contained in a Hist axis.'''
        if mc:
            axis = [ax for ax in self.categorical_axes_mc if ax.name == axis_name][0]
        else:
            axis = [ax for ax in self.categorical_axes_data if ax.name == axis_name][0]
        return list(axis.value(range(axis.size)))

    def _stack_sum(self, cat=None, mc=None, stack=None):
        '''Returns the sum histogram of a stack (`hist.stack.Stack`) of histograms.'''
        if not stack:
            if not cat:
                raise Exception("The category `cat` should be passed when the `stack` option is not specified.")
            if mc:
                stack = self._stacksCache[cat]["mc"]
            else:
                stack = self._stacksCache[cat]["data"]
        if len(stack) == 1:
            return stack[0]
        else:
            htot =hist.Hist(stack[0])
            for h in stack[1:]:
                htot = htot + h
            return htot

    @property
    def stack_sum_data(self, cat):
        '''Returns the sum histogram of a stack (`hist.stack.Stack`) of data histograms.'''
        return self._stack_sum(cat, mc=False)

    @property
    def stack_sum_mc_nominal(self, cat):
        '''Returns the sum histogram of a stack (`hist.stack.Stack`) of MC histograms.'''
        return self._stack_sum(cat, mc=True)

    @property
    def samples(self):
        return list(self.h_dict.keys())

    @property
    def samples_data(self):
        return list(filter(lambda d: not self.sample_is_MC[d], self.samples))

    @property
    def samples_mc(self):
        return list(filter(lambda d: self.sample_is_MC[d], self.samples))

    def group_samples(self):
        '''Groups samples according to the dictionary self.style.samples_map'''
        # # First of all check if collapse_datasets options is true,
        # # in that case all the datasets (parts) for each sample are summed
        if self.style.collapse_datasets:
            # Sum over the different datasets for each sample
            for sample, datasets in self.h_dict.items():
                #print("Grouping:", sample, datasets)
                self.h_dict[sample] = self._stack_sum(
                    stack=hist.Stack.from_dict(
                        {s: h for s, h in datasets.items() if s in datasets}
                    )
                )
                isMC = None
                for dataset in datasets:
                    isMC_d = self.datasets_metadata[dataset]["isMC"] == "True"
                    if isMC is None:
                        isMC = isMC_d
                        self.sample_is_MC[sample] = isMC
                    elif isMC != isMC_d:
                        raise Exception(f"You are collapsing together data and MC histogram!")

        else:
            raise NotImplementedError("Plotting histograms without collapsing is still not implemented")

        if not self.style.has_samples_groups:
            return
        h_dict_grouped = {}
        samples_in_map = []
        for sample_new, samples_list in self.style.samples_groups.items():
            h_dict_grouped[sample_new] = self._stack_sum(
                stack=hist.Stack.from_dict(
                    {s: h for s, h in self.h_dict.items() if s in samples_list}
                )
            )
            isMC = self.sample_is_MC[samples_list[0]]
            self.sample_is_MC[sample_new] = self.sample_is_MC[samples_list[0]]
            samples_in_map += samples_list

        samples_to_exclude = []
        if self.style.has_exclude_samples:
            samples_to_exclude = self.style.exclude_samples
        for s, h in self.h_dict.items():
            if s not in samples_in_map and s not in samples_to_exclude:
                h_dict_grouped[s] = h
        self.h_dict = deepcopy(h_dict_grouped)

    def rescale_samples(self):
        for sample,scale in self.style.rescale_samples.items():

            if sample in self.h_dict.keys():
                if self.verbose>=2:
                    print("Rescaling hist", self.h_dict[sample].name, "in sample",sample, " by ", scale)
                self.h_dict[sample] = self.h_dict[sample]*scale
            else:
                if self.verbose>0:
                    print("Warning: the rescaling sample is not among the samples in the histograms. Nothing will be rescaled! ")
                    print("\t Rescale requested for:", sample, ";  hists exist:", self.h_dict.keys())
                    
    def _get_stacks(self, cat, spliteras=False):
        '''Builds the data and MC stacks, applying a slicing by category.
        The stacks are cached in a dictionary so that they are not recomputed every time.
        If spliteras is True, the extra axis "era" is kept in the data stack to
        distinguish between data samples from different data-taking eras.'''
        if not cat in self._stacksCache:
            stacks = {}
            slicing_mc = {'cat': cat}
            slicing_mc_nominal = {'cat': cat, 'variation': 'nominal'}
            h_dict_mc = {d: self.h_dict[d][slicing_mc] for d in self.samples_mc}
            h_dict_mc_nominal = {
                d: self.h_dict[d][slicing_mc_nominal] for d in self.samples_mc
            }
            # Store number of weighted MC events
            self.nevents = {
                d: round(sum(h_dict_mc_nominal[d].values()), 1)
                for d in self.samples_mc
            }
            reverse = True
            # Order the events dictionary by decreasing number of events if linear scale, increasing if log scale
            # N.B.: Here implement if log: reverse=False
            self.nevents = dict(
                sorted(self.nevents.items(), key=lambda x: x[1], reverse=reverse)
            )
            color = iter(cm.gist_rainbow(np.linspace(0, 1, len(self.nevents.keys()))))
            # Assign random colors to each sample
            self.colors = [next(color) for d in self.nevents.keys()]
            if hasattr(self.style, "colors_mc"):
                # Initialize random colors
                for i, d in enumerate(self.nevents.keys()):
                    # If the color for a corresponding sample exists in the dictionary, assign the color to the sample
                    if d in self.style.colors_mc:
                        self.colors[i] = self.style.colors_mc[d]
            # Order the MC dictionary by number of events
            h_dict_mc = {d: h_dict_mc[d] for d in self.nevents.keys()}
            h_dict_mc_nominal = {
                d: h_dict_mc_nominal[d] for d in self.nevents.keys()
            }
            # Build MC stack with variations and nominal MC stack
            stacks["mc"] = hist.Stack.from_dict(h_dict_mc)
            stacks["mc_nominal"] = hist.Stack.from_dict(h_dict_mc_nominal)
            stacks["mc_nominal_sum"] = self._stack_sum(stack = stacks["mc_nominal"])

            if not self.is_mc_only:
                # Sum over eras if specified as extra argument
                if 'era' in [ax.name for ax in self.categorical_axes_data]:
                    if spliteras:
                        slicing_data = { 'cat': cat}
                    else:
                        slicing_data = {'cat': cat, 'era': sum}
                else:
                    if spliteras:
                        raise Exception(
                            "No axis 'era' found. Impossible to split data by era."
                        )
                    else:
                        slicing_data = {'cat': cat}
                self.h_dict_data = {
                    d: self.h_dict[d][slicing_data] for d in self.samples_data
                }
                stacks["data"] = hist.Stack.from_dict(self.h_dict_data)
                stacks["data_sum"] = self._stack_sum(stack = stacks["data"])
            self._stacksCache[cat] = stacks
            self.syst_manager.update()
        return self._stacksCache[cat]

    def get_datamc_ratio(self, cat):
        '''Computes the data/MC ratio and the corresponding uncertainty.'''
        stacks = self._get_stacks(cat)
        num = stacks["data_sum"].values()

        den = stacks["mc_nominal_sum"].values()

        if np.any(den <0 ):
            if self.verbose>0:
                print(f"WARNING: negative bins in MC of shape {self.name}. BE CAREFUL! Putting negative bins to 0 for plotting..")
        den[den < 0] = 0

        ratio = num / den
        # TO DO: Implement Poisson interval valid also for num~0
        # np.sqrt(num) is just an approximation of the uncertainty valid at large num
        ratio_unc = np.sqrt(num) / den
        ratio_unc[np.isnan(ratio_unc)] = np.inf

        return ratio, ratio_unc

    def define_figure(self, ratio=True):
        '''Defines the figure for the Data/MC plot.
        If ratio is True, a subplot is defined to include the Data/MC ratio plot.'''
        plt.style.use([hep.style.ROOT, {'font.size': self.style.fontsize}])
        plt.rcParams.update({'font.size': self.style.fontsize})
        if ratio:
            self.fig, (self.ax, self.rax) = plt.subplots(
                2, 1, **self.style.opts_figure["datamc_ratio"]
            )
            self.fig.subplots_adjust(hspace=0.06)
            axes = (self.ax, self.rax)
        else:
            self.fig, self.ax = plt.subplots(1, 1, **self.style.opts_figure["datamc"])
            axes = self.ax
        if self.is_mc_only:
            hep.cms.text(
                "Simulation Preliminary",
                fontsize=self.style.fontsize,
                loc=0,
                ax=self.ax,
            )
        else:
            hep.cms.text(
                "Preliminary",
                fontsize=self.style.fontsize,
                loc=0,
                ax=self.ax,
            )
        if self.toplabel:
            hep.cms.lumitext(
                text=self.toplabel,
                fontsize=self.style.fontsize,
                ax=self.ax,
            )
        return self.fig, axes

    def format_figure(self, cat, ratio=True):
        '''Formats the figure's axes, labels, ticks, xlim and ylim.'''
        stacks = self._get_stacks(cat)
        ylabel = "Counts" if not self.density else "A.U."
        self.ax.set_ylabel(ylabel, fontsize=self.style.fontsize)
        self.ax.legend(fontsize=self.style.fontsize, ncol=2, loc="upper right")
        self.ax.tick_params(axis='x', labelsize=self.style.fontsize)
        self.ax.tick_params(axis='y', labelsize=self.style.fontsize)
        self.ax.set_xlim(self.style.opts_axes["xedges"][0], self.style.opts_axes["xedges"][-1])
        if self.log:
            self.ax.set_yscale("log")
            if self.is_mc_only:
                exp = math.floor(math.log(max(stacks["mc_nominal_sum"].values()), 10))
            else:
                exp = math.floor(math.log(max(stacks["data_sum"].values()), 10))
            self.ax.set_ylim((0.01, 10 ** (exp + 3)))
        else:
            if self.is_mc_only:
                reference_shape = stacks["mc_nominal_sum"].values()
            else:
                reference_shape = stacks["data_sum"].values()
            if self.density:
                integral = sum(reference_shape) * np.array(self.style.opts_axes["xbinwidth"])
                reference_shape = reference_shape / integral
            ymax = max(reference_shape)
            if not np.isnan(ymax):
                if ymax==0: ymax=1
                self.ax.set_ylim((0, 2.0 * ymax))
        if ratio:
            self.ax.set_xlabel("")
            self.rax.set_xlabel(self.style.opts_axes["xlabel"], fontsize=self.style.fontsize)
            self.rax.set_ylabel("Data / MC", fontsize=self.style.fontsize)
            self.rax.yaxis.set_label_coords(-0.075, 1)
            self.rax.tick_params(axis='x', labelsize=self.style.fontsize)
            self.rax.tick_params(axis='y', labelsize=self.style.fontsize)
            self.rax.set_ylim((0.5, 1.5))
        if self.style.has_labels:
            handles, labels = self.ax.get_legend_handles_labels()
            labels_new = []
            handles_new = []
            for i, l in enumerate(labels):
                if l in self.style.labels_mc:
                    labels_new.append(f"{self.style.labels_mc[l]}")
                else:
                    if l in self.style.rescale_samples.keys():
                        #If additional scale is provided, plot it on the legend:
                        labels_new.append(l+" x%.2f"%self.style.rescale_samples[l])
                    else:
                        labels_new.append(l)
                    
                handles_new.append(handles[i])
            labels = labels_new
            handles = handles_new
            self.ax.legend(
                handles,
                labels,
                fontsize=self.style.fontsize,
                ncol=2,
                loc="upper right",
            )

    def plot_mc(self, cat, ax=None):
        '''Plots the MC histograms as a stacked plot.'''
        stacks = self._get_stacks(cat)
        if self.dense_dim > 1:
            print(f"WARNING: cannot plot data/MC for histogram {self.name} with dimension {self.dense_dim}.")
            print("The method `plot_mc` will be skipped.")
            return

        if ax:
            self.ax = ax
        else:
            if not hasattr(self, "ax"):
                self.define_figure(ratio=False)
        stacks["mc_nominal"].plot(
            ax=self.ax, color=self.colors, density=self.density, **self.style.opts_mc
        )
        self.format_figure(cat, ratio=False)

    def plot_data(self, cat, ax=None):
        '''Plots the data histogram as an errorbar plot.'''
        stacks = self._get_stacks(cat)
        if self.dense_dim > 1:
            print(f"WARNING: cannot plot data/MC for histogram {self.name} with dimension {self.dense_dim}.")
            print("The method `plot_data` will be skipped.")
            return

        if ax:
            self.ax = ax
        else:
            if not hasattr(self, "ax"):
                self.define_figure(ratio=False)
        y = stacks["data_sum"].values()
        yerr = np.sqrt(y)
        integral = sum(y) * np.array(self.style.opts_axes["xbinwidth"])
        if self.density:
            y = y / integral
            yerr = yerr / integral
        self.ax.errorbar(self.style.opts_axes["xcenters"], y, yerr=yerr, **self.style.opts_data)
        self.format_figure(cat, ratio=False)

    def plot_datamc_ratio(self, cat, ax=None):
        '''Plots the Data/MC ratio as an errorbar plot.'''
        if self.dense_dim > 1:
            print(f"WARNING: cannot plot data/MC for histogram {self.name} with dimension {self.dense_dim}.")
            print("The method `plot_datamc_ratio` will be skipped.")
            return

        ratio, ratio_unc = self.get_datamc_ratio(cat)
        if ax:
            self.rax = ax
        else:
            if not hasattr(self, "rax"):
                self.define_figure(ratio=True)
        self.rax.errorbar(
            self.style.opts_axes["xcenters"], ratio, yerr=ratio_unc, **self.style.opts_data
        )
        self.format_figure(cat, ratio=True)

    def plot_systematic_uncertainty(self, cat, ratio=False, ax=None):
        '''Plots the asymmetric systematic uncertainty band on top of the MC stack, if `ratio` is set to False.
        To plot the systematic uncertainty in a ratio plot, `ratio` has to be set to True and the uncertainty band will be plotted around 1 in the ratio plot.'''
        if self.dense_dim > 1:
            print(f"WARNING: cannot plot data/MC for histogram {self.name} with dimension {self.dense_dim}.")
            print("The method `plot_systematic_uncertainty` will be skipped.")
            return

        if ax:
            self.ax = ax
            if ratio:
                self.rax = ax
        else:
            if not hasattr(self, "ax"):
                self.define_figure(ratio=ratio)
        if ratio:
            # In order to get a consistent uncertainty band, the up/down variations of the ratio are set to 1 where the nominal value is 0
            ax = self.rax
            up = self.syst_manager.total(cat).ratio_up
            down = self.syst_manager.total(cat).ratio_down
        else:
            ax = self.ax
            up = self.syst_manager.total(cat).up
            down = self.syst_manager.total(cat).down

        unc_band = np.array([down, up])
        ax.fill_between(
            self.style.opts_axes["xedges"],
            np.r_[unc_band[0], unc_band[0, -1]],
            np.r_[unc_band[1], unc_band[1, -1]],
            **self.style.opts_unc['total'],
            label="syst. unc.",
        )
        if ratio:
            ax.hlines(
                1.0, *ak.Array(self.style.opts_axes["xedges"])[[0, -1]], colors='gray', linestyles='dashed'
            )

    def plot_datamc(self, cat, ratio=True, syst=True, ax=None, rax=None):
        '''Plots the data histogram as an errorbar plot on top of the MC stacked histograms.
        If ratio is True, also the Data/MC ratio plot is plotted.
        If syst is True, also the total systematic uncertainty is plotted.'''
        if self.dense_dim > 1:
            print(f"WARNING: cannot plot data/MC for histogram {self.name} with dimension {self.dense_dim}.")
            print("The method `plot_datamc` will be skipped.")
            return

        if ratio:
            if self.is_mc_only:
                raise Exception(
                    "The Data/MC ratio cannot be plotted if the histogram is MC only."
                )
            if self.is_data_only:
                raise Exception(
                    "The Data/MC ratio cannot be plotted if the histogram is Data only."
                )

        if ax:
            self.ax = ax
        if rax:
            self.rax = rax
        if (not self.is_mc_only) & (not self.is_data_only):
            self.plot_mc(cat)
            self.plot_data(cat)
            if syst:
                self.plot_systematic_uncertainty(cat)
        elif self.is_mc_only:
            self.plot_mc(cat)
            if syst:
                self.plot_systematic_uncertainty(cat)
        elif self.is_data_only:
            self.plot_data(cat)

        if ratio:
            self.plot_datamc_ratio(cat)
            if syst:
                self.plot_systematic_uncertainty(cat, ratio=ratio)

        self.format_figure(cat, ratio=ratio)

    def plot_datamc_all(self, ratio=True, syst=True, spliteras=False, save=True):
        '''Plots the data and MC histograms for each year and category contained in the histograms.
        If ratio is True, also the Data/MC ratio plot is plotted.
        If syst is True, also the total systematic uncertainty is plotted.'''
        if self.dense_dim > 1:
            print(f"WARNING: cannot plot data/MC for histogram {self.name} with dimension {self.dense_dim}.")
            print("The method `plot_datamc_all` will be skipped.")
            return

        for cat in self.categories:
            if self.verbose>1:
                print('Plotting category:', cat)
            if self.only_cat and cat not in self.only_cat:
                continue
            self.define_figure(ratio)
            self.plot_datamc(cat, ratio=ratio, syst=syst)
            if save:
                plot_dir = os.path.join(self.plot_dir, cat)
                if self.log:
                    filepath = os.path.join(plot_dir, f"log_{self.name}_{cat}.png")
                else:
                    filepath = os.path.join(plot_dir, f"{self.name}_{cat}.png")
                if self.verbose>0:
                    print("Saving", filepath)
                plt.savefig(filepath, dpi=150, format="png")
            else:
                plt.show(self.fig)
            plt.close(self.fig)


class SystManager:
    '''This class handles the systematic uncertainties of 1D MC histograms.'''

    def __init__(self, shape: Shape, style: Style, has_mcstat=True) -> None:
        self.shape = shape
        self.style = style
        assert all(
            [
                (var == "nominal") | var.endswith(("Up", "Down"))
                for var in self.shape.variations
            ]
        ), "All the variations names that are not 'nominal' must end in 'Up' or 'Down'."
        self.variations_up = [
            var for var in self.shape.variations if var.endswith("Up")
        ]
        self.variations_down = [
            var for var in self.shape.variations if var.endswith("Down")
        ]
        assert len(self.variations_up) == len(
            self.variations_down
        ), "The number of up and down variations is mismatching."
        self.systematics = [s.split("Up")[0] for s in self.variations_up]
        if has_mcstat:
            self.systematics.append("mcstat")
        self.syst_dict = defaultdict(dict)

    def update(self):
        '''Updates the dictionary of systematic uncertainties with the new cached stacks.'''
        for cat, stacks in self.shape._stacksCache.items():
            for syst_name in self.systematics:
                self.syst_dict[cat][syst_name] = SystUnc(self.shape.style, stacks, syst_name)

    def total(self, cat):
        return SystUnc(style = self.style, name="total", syst_list=list(self.syst_dict[cat].values()))

    def mcstat(self, cat):
        return self.syst_dict[cat]["mcstat"]

    def get_syst(self, syst_name: str, cat: str):
        '''Returns the SystUnc object corresponding to a given systematic uncertainty,
        passed as the argument `syst_name` and for a given category, passed as the argument `cat`.'''
        return self.syst_dict[cat][syst_name]


class SystUnc:
    '''This class stores the information of a single systematic uncertainty of a 1D MC histogram.
    The built-in __add__() method implements the sum in quadrature of two systematic uncertainties,
    returning a `SystUnc` instance corresponding to their sum in quadrature.'''

    def __init__(
            self, style: Style, stacks: dict = None, name: str = None, syst_list: list = None
    ) -> None:
        self.name = name
        self.is_mcstat = self.name == "mcstat"

        # Initialize the arrays of the nominal yield and squared errors as 0
        self.nominal = 0.0
        self.err2_up = 0.0
        self.err2_down = 0.0
        self.style = style
        if stacks:
            if syst_list:
                raise Exception(
                    "The initialization of the instance is ambiguous. Either a `Shape` object or a list of `SystUnc` objects should be passed to the constructor."
                )
            else:
                self.syst_list = [self]
            self._get_err2(stacks)
            # Full nominal MC including all MC samples
            self.h_mc_nominal = stacks["mc_nominal_sum"]
            self.nominal = stacks["mc_nominal_sum"].values()
        elif syst_list:
            self.syst_list = syst_list
            assert (
                self.nsyst > 0
            ), "Attempting to initialize a `SystUnc` instance with an empty list of systematic uncertainties."
            assert not (
                (self._n_empty == 1) & (self.nsyst == 1)
            ), "Attempting to intialize a `SystUnc` instance with an empty systematic uncertainty."
            _syst = self.syst_list[0]
            self.h_mc_nominal = _syst.h_mc_nominal
            self.nominal = _syst.nominal
            self._get_err2_from_syst()

    def __add__(self, other):
        '''Sum in quadrature of two systematic uncertainties.
        In case multiple objects are summed, the information on the systematic uncertainties that
        have been summed is stored in self.syst_list.'''
        return SystUnc(style=self.style, name=f"{self.name}_{other.name}", syst_list=[self, other])

    @property
    def up(self):
        return self.nominal + np.sqrt(self.err2_up)

    @property
    def down(self):
        return self.nominal - np.sqrt(self.err2_down)

    @property
    def ratio_up(self):
        return np.where(self.nominal != 0, self.up / self.nominal, 1)

    @property
    def ratio_down(self):
        return np.where(self.nominal != 0, self.down / self.nominal, 1)

    @property
    def nsyst(self):
        return len(self.syst_list)

    @property
    def _is_empty(self):
        return np.sum(self.nominal) == 0

    @property
    def _n_empty(self):
        return len([s for s in self.syst_list if s._is_empty])

    def _get_err2_from_syst(self):
        '''Method used in the constructor to instanstiate a SystUnc object from
        a list of SystUnc objects. The sytematic uncertainties in self.syst_list,
        are summed in quadrature to define a new SystUnc object.'''
        if not self._is_empty:
            index_non_empty = [i for i, s in enumerate(self.syst_list) if not s._is_empty][0]
        else:
            raise Exception(' '.join([f"The systematic uncertainty `{self.name}` is empty.",
                                    "Please check the histogram definition. If a histogram is expected to be empty in a given category, the category can be excluded with the option `only_cat`."]))
        self.nominal = self.syst_list[index_non_empty].nominal
        for syst in self.syst_list:
            if not ((self._is_empty) | (syst._is_empty)):
                assert all(
                    np.equal(self.nominal, syst.nominal)
                ), "Attempting to sum systematic uncertainties with different nominal MC."
                assert all(
                    np.equal(self.style.opts_axes["xcenters"], syst.style.opts_axes["xcenters"])
                ), "Attempting to sum systematic uncertainties with different bin centers."
            self.err2_up += syst.err2_up
            self.err2_down += syst.err2_down

    def _get_err2(self, stacks):
        '''Method used in the constructor to instanstiate a SystUnc object from
        a Shape object. The corresponding up/down squared uncertainties are stored and take
        into account the possibility for the uncertainty to be one-sided.'''
        # Loop over all the MC samples and sum the systematic uncertainty in quadrature
        for h in stacks["mc"]:
            # Nominal variation for a single MC sample
            h_nom = h[{'variation': 'nominal'}]
            nom = h_nom.values()
            # Sum in quadrature of mcstat
            if self.is_mcstat:
                mcstat_err2 = h_nom.variances()
                self.err2_up += mcstat_err2
                self.err2_down += mcstat_err2
                continue
            # Up/down variations for a single MC sample
            var_up = h[{'variation': f'{self.name}Up'}].values()
            var_down = h[{'variation': f'{self.name}Down'}].values()
            # Compute the uncertainties corresponding to the up/down variations
            err_up = var_up - nom
            err_down = var_down - nom
            # Compute the flags to check which of the two variations (up and down) are pushing the nominal value up and down
            up_is_up = err_up > 0
            down_is_down = err_down < 0
            # Compute the flag to check if the uncertainty is one-sided, i.e. when both variations are up or down
            is_onesided = up_is_up ^ down_is_down

            # Sum in quadrature of the systematic uncertainties taking into account if the uncertainty is one- or double-sided
            err2_up_twosided = np.where(up_is_up, err_up**2, err_down**2)
            err2_down_twosided = np.where(up_is_up, err_down**2, err_up**2)
            err2_max = np.maximum(err2_up_twosided, err2_down_twosided)
            err2_up_onesided = np.where(is_onesided & up_is_up, err2_max, 0)
            err2_down_onesided = np.where(is_onesided & down_is_down, err2_max, 0)
            err2_up_combined = np.where(is_onesided, err2_up_onesided, err2_up_twosided)
            err2_down_combined = np.where(
                is_onesided, err2_down_onesided, err2_down_twosided
            )
            # Sum in quadrature of the systematic uncertainty corresponding to a MC sample
            self.err2_up += err2_up_combined
            self.err2_down += err2_down_combined

    def plot(self, ax=None):
        '''Plots the nominal, up and down systematic variations on the same plot.'''
        plt.style.use([hep.style.ROOT, {'font.size': self.style.fontsize}])
        plt.rcParams.update({'font.size': self.style.fontsize})
        if not ax:
            self.fig, self.ax = plt.subplots(1, 1, **self.style.opts_figure["systematics"])
        else:
            self.ax = ax
            self.fig = self.ax.get_figure
        hep.cms.text(
            "Simulation Preliminary", fontsize=self.style.fontsize, loc=0, ax=self.ax
        )
        # hep.cms.lumitext(text=f'{self.lumi[year]}' + r' fb$^{-1}$, 13 TeV,' + f' {year}', fontsize=self.style.fontsize, ax=self.ax)
        self.ax.hist(
            self.style.opts_axes["xcenters"],
            weights=self.nominal,
            histtype="step",
            label="nominal",
            **self.style.opts_syst["nominal"],
        )
        self.ax.hist(
            self.style.opts_axes["xcenters"],
            weights=self.up,
            histtype="step",
            label=f"{self.name} up",
            **self.style.opts_syst["up"],
        )
        self.ax.hist(
            self.style.opts_axes["xcenters"],
            weights=self.down,
            histtype="step",
            label=f"{self.name} down",
            **self.style.opts_syst["down"],
        )
        self.ax.set_xlabel(self.style.opts_axes["xlabel"])
        self.ax.set_ylabel("Counts")
        self.ax.legend()
        return self.fig, self.ax<|MERGE_RESOLUTION|>--- conflicted
+++ resolved
@@ -223,7 +223,10 @@
 
     def load_attributes(self):
         '''Loads the attributes from the dictionary of histograms.'''
-<<<<<<< HEAD
+        if self.verbose>1:
+            print(self.h_dict)
+            print("samples:", self.samples_mc)
+        
         self.is_mc_only = True if len(self.samples_data) == 0 else False
         self.is_data_only = True if len(self.samples_mc) == 0 else False
 
@@ -234,20 +237,8 @@
         if not self.is_mc_only:
             assert len(
                 set([self.h_dict[s].ndim for s in self.samples_data])
-            ), f"{self.name}: Not all the data histograms have the same dimension. len = {len(set([self.h_dict[s].ndim for s in self.samples_data]))}"
-        
-=======
-        if self.verbose>1:
-            print(self.h_dict)
-            print("samples:", self.samples_mc)
-        assert len(
-            set([self.h_dict[s].ndim for s in self.samples_mc])
-        ), f"{self.name}: Not all the MC histograms have the same dimension."
-        assert len(
-            set([self.h_dict[s].ndim for s in self.samples_data])
-        ), f"{self.name}: Not all the data histograms have the same dimension."
-
->>>>>>> 1310b94e
+            ), f"{self.name}: Not all the data histograms have the same dimension."
+
         for ax in self.categorical_axes_mc:
             setattr(
                 self,
@@ -280,15 +271,7 @@
                     }
                 }
             )
-<<<<<<< HEAD
-        
-=======
-
-        self.is_mc_only = True if len(self.samples_data) == 0 else False
-        self.is_data_only = True if len(self.samples_mc) == 0 else False
-
-
->>>>>>> 1310b94e
+
     @property
     def dense_axes(self):
         '''Returns the list of dense axes of a histogram, defined as the axes that are not categorical axes.'''
