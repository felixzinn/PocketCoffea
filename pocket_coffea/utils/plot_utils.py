--- conflicted
+++ resolved
@@ -389,11 +389,8 @@
             type(h_dict) in [dict, defaultdict]
         ), "The Shape object receives a dictionary of hist.Hist objects as argument."
         self.group_samples()
-<<<<<<< HEAD
-=======
         self.is_mc_only = len(self.samples_data) == 0
         self.is_data_only = len(self.samples_mc) == 0
->>>>>>> a274918d
         self.filter_samples()
         self.rescale_samples()
         if not self.is_data_only:
@@ -796,11 +793,7 @@
                 )
                 # If the order of MC samples is specified in the plotting style, move the sample to the beginning of the dictionary
                 if self.style.has_order_mc:
-<<<<<<< HEAD
-                    if self.log:
-=======
                     if self.log_y:
->>>>>>> a274918d
                         nevents_new =  {k : val for k, val in self.nevents.items() if k not in self.style.order_mc}
                         nevents_new.update({k : val for k, val in self.nevents.items() if k in self.style.order_mc})
                         self.nevents = nevents_new
