--- conflicted
+++ resolved
@@ -113,6 +113,34 @@
         jer: "${default_jets_calibration.factory_config_clib.AK4PFchs.2018.jer}"
         level: L1L2L3Res
 
+      2022_preEE:
+        json_path: ${cvmfs:Run3-22CDSep23-Summer22-NanoAODv12,JME,fatJet_jerc.json.gz}
+        jec_mc: "${default_jets_calibration.factory_config_clib.AK4PFPuppi.2022_preEE.jec_mc}"
+        jec_data: "${default_jets_calibration.factory_config_clib.AK4PFPuppi.2022_preEE.jec_data}"
+        jer: "${default_jets_calibration.factory_config_clib.AK4PFPuppi.2022_preEE.jer}"
+        level: L1L2L3Res
+
+      2022_postEE:
+        json_path: ${cvmfs:Run3-22EFGSep23-Summer22EE-NanoAODv12,JME,fatJet_jerc.json.gz}
+        jec_mc: "${default_jets_calibration.factory_config_clib.AK4PFPuppi.2022_postEE.jec_mc}"
+        jec_data: "${default_jets_calibration.factory_config_clib.AK4PFPuppi.2022_postEE.jec_data}"
+        jer: "${default_jets_calibration.factory_config_clib.AK4PFPuppi.2022_postEE.jer}"
+        level: L1L2L3Res
+
+      2023_preBPix:
+        json_path: ${cvmfs:Run3-23CSep23-Summer23-NanoAODv12,JME,fatJet_jerc.json.gz}
+        jec_mc: "${default_jets_calibration.factory_config_clib.AK4PFPuppi.2023_preBPix.jec_mc}"
+        jec_data: "${default_jets_calibration.factory_config_clib.AK4PFPuppi.2023_preBPix.jec_data}"
+        jer: "${default_jets_calibration.factory_config_clib.AK4PFPuppi.2023_preBPix.jer}"
+        level: L1L2L3Res
+
+      2023_postBPix:
+        json_path: ${cvmfs:Run3-23DSep23-Summer23BPix-NanoAODv12,JME,fatJet_jerc.json.gz}
+        jec_mc: "${default_jets_calibration.factory_config_clib.AK4PFPuppi.2023_postBPix.jec_mc}"
+        jec_data: "${default_jets_calibration.factory_config_clib.AK4PFPuppi.2023_postBPix.jec_data}"
+        jer: "${default_jets_calibration.factory_config_clib.AK4PFPuppi.2023_postBPix.jer}"
+        level: L1L2L3Res
+
   # factory available variations
   variations:
     full_variations: 
@@ -272,156 +300,6 @@
         "2024": 
         - JES_Total
         - JER
-
-
-<<<<<<< HEAD
-  factory_config_clib:
-    AK4PFchs:
-      2016_PreVFP:
-        json_path: ${cvmfs:Run2-2016preVFP-UL-NanoAODv9,JME,jet_jerc.json.gz}
-        jec_mc: Summer19UL16APV_V7_MC
-        jec_data:
-          B: Summer19UL16APV_RunBCD_V7_DATA
-          C: Summer19UL16APV_RunBCD_V7_DATA
-          D: Summer19UL16APV_RunBCD_V7_DATA
-          E: Summer19UL16APV_RunEF_V7_DATA
-          F: Summer19UL16APV_RunEF_V7_DATA
-        jer: Summer20UL16APV_JRV3_MC
-        level: L1L2L3Res
-
-      2016_PostVFP:
-        json_path: ${cvmfs:Run2-2016postVFP-UL-NanoAODv9,JME,jet_jerc.json.gz}
-        jec_mc: Summer19UL16_V7_MC
-        jec_data: Summer19UL16_RunFGH_V7_DATA
-        jer: Summer20UL16_JRV3_MC
-        level: L1L2L3Res
-
-      "2017":
-        json_path: ${cvmfs:Run2-2017-UL-NanoAODv9,JME,jet_jerc.json.gz}
-        jec_mc: Summer19UL17_V5_MC
-        jec_data:
-          B: Summer19UL17_RunB_V5_DATA
-          C: Summer19UL17_RunC_V5_DATA
-          D: Summer19UL17_RunD_V5_DATA
-          E: Summer19UL17_RunE_V5_DATA
-          F: Summer19UL17_RunF_V5_DATA
-        jer: Summer19UL17_JRV2_MC
-        level: L1L2L3Res
-
-      "2018":
-        json_path: ${cvmfs:Run2-2018-UL-NanoAODv9,JME,jet_jerc.json.gz}
-        jec_mc: Summer19UL18_V5_MC
-        jec_data:
-          A: Summer19UL18_RunA_V5_DATA
-          B: Summer19UL18_RunB_V5_DATA
-          C: Summer19UL18_RunC_V5_DATA
-          D: Summer19UL18_RunD_V5_DATA
-        jer: Summer19UL18_JRV2_MC
-        level: L1L2L3Res
-
-
-    AK4PFPuppi:
-      2022_preEE:
-        json_path: ${cvmfs:Run3-22CDSep23-Summer22-NanoAODv12,JME,jet_jerc.json.gz}
-        jec_mc: Summer22_22Sep2023_V3_MC
-        jec_data: Summer22_22Sep2023_RunCD_V3_DATA
-        jer: Summer22_22Sep2023_JRV1_MC
-        level: L1L2L3Res
-      
-      2022_postEE:
-        json_path: ${cvmfs:Run3-22EFGSep23-Summer22EE-NanoAODv12,JME,jet_jerc.json.gz}
-        jec_mc: Summer22EE_22Sep2023_V3_MC
-        jec_data:
-          E: Summer22EE_22Sep2023_RunE_V3_DATA
-          F: Summer22EE_22Sep2023_RunF_V3_DATA
-          G: Summer22EE_22Sep2023_RunG_V3_DATA
-        jer: Summer22EE_22Sep2023_JRV1_MC
-        level: L1L2L3Res
-
-      2023_preBPix:
-        json_path: ${cvmfs:Run3-23CSep23-Summer23-NanoAODv12,JME,jet_jerc.json.gz}
-        jec_mc: Summer23Prompt23_V2_MC
-        jec_data: Summer23Prompt23_V2_DATA
-        jer: Summer23Prompt23_RunCv1234_JRV1_MC
-        level: L1L2L3Res
-      
-      2023_postBPix:
-        json_path: ${cvmfs:Run3-23DSep23-Summer23BPix-NanoAODv12,JME,jet_jerc.json.gz}
-        jec_mc: Summer23BPixPrompt23_V3_MC
-        jec_data: Summer23BPixPrompt23_V3_DATA
-        jer: Summer23BPixPrompt23_JRV1_MC
-        level: L1L2L3Res
-
-      "2024":
-        json_path: ${cvmfs:Run3-24CDEReprocessingFGHIPrompt-Summer24-NanoAODv15,JME,jet_jerc.json.gz}
-        jec_mc: Summer24Prompt24_V1_MC
-        jec_data: Summer24Prompt24_V1_DATA
-        jer: Summer23BPixPrompt23_RunD_JRV1_MC  # For the time being the 2023 jers shall be used https://cms-jerc.web.cern.ch/Recommendations/#2024_1
-        level: L1L2L3Res
-
-
-    AK8PFPuppi:
-      2016_PreVFP:
-        json_path: ${cvmfs:Run2-2016preVFP-UL-NanoAODv9,JME,fatJet_jerc.json.gz}
-        jec_mc: "${default_jets_calibration.factory_config_clib.AK4PFchs.2016_PreVFP.jec_mc}"
-        jec_data: "${default_jets_calibration.factory_config_clib.AK4PFchs.2016_PreVFP.jec_data}"
-        jer: "${default_jets_calibration.factory_config_clib.AK4PFchs.2016_PreVFP.jer}"
-        level: L1L2L3Res
-
-      2016_PostVFP:
-        json_path: ${cvmfs:Run2-2016postVFP-UL-NanoAODv9,JME,fatJet_jerc.json.gz}
-        jec_mc: "${default_jets_calibration.factory_config_clib.AK4PFchs.2016_PostVFP.jec_mc}"
-        jec_data: "${default_jets_calibration.factory_config_clib.AK4PFchs.2016_PostVFP.jec_data}"
-        jer: "${default_jets_calibration.factory_config_clib.AK4PFchs.2016_PostVFP.jer}"
-        level: L1L2L3Res
-
-      "2017":
-        json_path: ${cvmfs:Run2-2017-UL-NanoAODv9,JME,fatJet_jerc.json.gz}
-        jec_mc: "${default_jets_calibration.factory_config_clib.AK4PFchs.2017.jec_mc}"
-        jec_data: "${default_jets_calibration.factory_config_clib.AK4PFchs.2017.jec_data}"
-        jer: "${default_jets_calibration.factory_config_clib.AK4PFchs.2017.jer}"
-        level: L1L2L3Res
-
-      "2018":
-        json_path: ${cvmfs:Run2-2018-UL-NanoAODv9,JME,fatJet_jerc.json.gz}
-        jec_mc: "${default_jets_calibration.factory_config_clib.AK4PFchs.2018.jec_mc}"
-        jec_data: "${default_jets_calibration.factory_config_clib.AK4PFchs.2018.jec_data}"
-        jer: "${default_jets_calibration.factory_config_clib.AK4PFchs.2018.jer}"
-        level: L1L2L3Res
-
-      "2022_preEE":
-        json_path: ${cvmfs:Run3-22CDSep23-Summer22-NanoAODv12,JME,jet_jerc.json.gz}
-        jec_mc: ${default_jets_calibration.factory_config_clib.AK4PFPuppi.2022_preEE.jec_mc}
-        jec_data: ${default_jets_calibration.factory_config_clib.AK4PFPuppi.2022_preEE.jec_data}
-        jer: ${default_jets_calibration.factory_config_clib.AK4PFPuppi.2022_preEE.jer}
-        level: L1L2L3Res
-
-      "2022_postEE":
-        json_path: ${cvmfs:Run3-22EFGSep23-Summer22EE-NanoAODv12,JME,jet_jerc.json.gz}
-        jec_mc: ${default_jets_calibration.factory_config_clib.AK4PFPuppi.2022_postEE.jec_mc}
-        jec_data: ${default_jets_calibration.factory_config_clib.AK4PFPuppi.2022_postEE.jec_data}
-        jer: ${default_jets_calibration.factory_config_clib.AK4PFPuppi.2022_postEE.jer}
-        level: L1L2L3Res
-
-      "2023_preBPix":
-        json_path: ${cvmfs:Run3-23CSep23-Summer23-NanoAODv12,JME,jet_jerc.json.gz}
-        jec_mc: ${default_jets_calibration.factory_config_clib.AK4PFPuppi.2023_preBPix.jec_mc}
-        jec_data: ${default_jets_calibration.factory_config_clib.AK4PFPuppi.2023_preBPix.jec_data}
-        jer: ${default_jets_calibration.factory_config_clib.AK4PFPuppi.2023_preBPix.jer}
-        level: L1L2L3Res
-
-      "2023_postBPix":
-        json_path: ${cvmfs:Run3-23DSep23-Summer23BPix-NanoAODv12,JME,jet_jerc.json.gz}
-        jec_mc: ${default_jets_calibration.factory_config_clib.AK4PFPuppi.2023_postBPix.jec_mc}
-        jec_data: ${default_jets_calibration.factory_config_clib.AK4PFPuppi.2023_postBPix.jec_data}
-        jer: ${default_jets_calibration.factory_config_clib.AK4PFPuppi.2023_postBPix.jer}
-        level: L1L2L3Res
-
-
-
-=======
->>>>>>> 760f5cbc
-
 
 #####################################################################################
 # Default jets calibration for the user used by the processor
@@ -477,15 +355,8 @@
       AK4PFPuppi: "Jet"
       #AK4PFPuppiPNetRegression: "Jet"
       #AK4PFPuppiPNetRegressionPlusNeutrino: "Jet"
-<<<<<<< HEAD
       AK8PFPuppi: "FatJet"
      
-  jec_name_map_MC: "${default_jets_calibration.jec_name_map_MC}"
-  jec_name_map_Data: "${default_jets_calibration.jec_name_map_Data}"
-=======
-
->>>>>>> 760f5cbc
-
   sort_by_pt:
     2016_PreVFP:
       AK4PFchs: True
