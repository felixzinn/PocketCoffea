--- conflicted
+++ resolved
@@ -2,18 +2,13 @@
 import numpy as np
 import awkward as ak
 import cachetools
-<<<<<<< HEAD
 from pocket_coffea.lib.jets import jet_correction, met_correction_after_jec, load_jet_factory, jet_correction_corrlib
-from pocket_coffea.lib.leptons import get_ele_scaled, get_ele_smeared
-=======
-from pocket_coffea.lib.jets import jet_correction, met_correction_after_jec, load_jet_factory
 from pocket_coffea.lib.leptons import (
     get_ele_scaled, 
     get_ele_smeared, 
     get_ele_scaled_etdependent, 
     get_ele_smeared_etdependent
     )
->>>>>>> 01d1d6e7
 
 
 class JetsCalibratorCorrlib(Calibrator):
