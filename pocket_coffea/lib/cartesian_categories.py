--- conflicted
+++ resolved
@@ -26,7 +26,9 @@
         else:
             self.cuts_names = [c.name for c in self.cuts]
         if len(self.cuts) != len(self.cuts_names):
-            raise ValueError(f"Number of cuts and cuts_names in MultiCut {name} differ! Check you configuration file.")
+            raise ValueError(
+                f"Number of cuts and cuts_names in MultiCut {name} differ! Check you configuration file."
+            )
 
     def prepare(self, events, year, sample, isMC):
         # Redo the selector every time to clean up between variations
@@ -45,7 +47,7 @@
 
 
 class CartesianSelection:
-    #def __init__(self, multicuts: List[MultiCut], common_cats: dict[str, Cut] = None):
+    # def __init__(self, multicuts: List[MultiCut], common_cats: dict[str, Cut] = None):
     def __init__(self, multicuts: List[MultiCut], common_cats=None):
         self.multicuts = multicuts
         if common_cats:
@@ -63,11 +65,7 @@
         self.cache = {}
 
     def prepare(self, events, year, sample, isMC):
-<<<<<<< HEAD
         # clean the cache
-=======
-        # Clear the cache
->>>>>>> c67aaa94
         self.cache.clear()
         # packed selection for common categories
         self.common_cats_masks = PackedSelection()
